# AppVeyor.com is a Continuous Integration service to build and run tests under
# Windows
# https://ci.appveyor.com/project/fabianp/lightning-bpc6r

image: Visual Studio 2019

# Not a .NET project, we build scikit-learn in the install step instead
build: false

environment:
  matrix:
    - PYTHON: "C:\\Python36"
      PYTHON_VERSION: "3.6.8"
      PYTHON_ARCH: "32"

    - PYTHON: "C:\\Python36-x64"
      PYTHON_VERSION: "3.6.8"
      PYTHON_ARCH: "64"

    - PYTHON: "C:\\Python37"
      PYTHON_VERSION: "3.7.5"
      PYTHON_ARCH: "32"

    - PYTHON: "C:\\Python37-x64"
      PYTHON_VERSION: "3.7.5"
      PYTHON_ARCH: "64"

    - PYTHON: "C:\\Python38"
      PYTHON_VERSION: "3.8.7"
      PYTHON_ARCH: "32"

    - PYTHON: "C:\\Python38-x64"
      PYTHON_VERSION: "3.8.7"
      PYTHON_ARCH: "64"

    - PYTHON: "C:\\Python39"
      PYTHON_VERSION: "3.9.1"
      PYTHON_ARCH: "32"

    - PYTHON: "C:\\Python39-x64"
      PYTHON_VERSION: "3.9.1"
      PYTHON_ARCH: "64"


install:
  # Miniconda is pre-installed in the worker build
  - "SET PATH=%PYTHON%;%PYTHON%\\Scripts;%PYTHON%\\Library\\mingw-w64\\bin;%PYTHON%\\Library\\bin;%PYTHON%\\Library\\usr\\bin;%PATH%"
  - "python -m pip install -U pip"

  # Check that we have the expected version and architecture for Python
  - "python --version"
  - "python -c \"import struct; print(struct.calcsize('P') * 8)\""
  - "python -m pip --version"

<<<<<<< HEAD
  - "%CMD_IN_ENV% pip install --timeout=60 numpy scipy cython pytest scikit-learn wheel six joblib"
  - "%CMD_IN_ENV% python setup.py bdist_wheel bdist_wininst"
=======
  - "python -m pip install --timeout=60 numpy scipy cython nose scikit-learn wheel six joblib"
  - "python setup.py bdist_wheel bdist_wininst"
>>>>>>> 1329a57b

  - ps: "ls dist"
  # Install the generated wheel package to test it
  - "python -m pip install --pre --no-index --find-links dist/ sklearn-contrib-lightning"

test_script:
  - "python -m pytest -v --pyargs lightning"

artifacts:
  # Archive the generated wheel package in the ci.appveyor.com build report.
  - path: dist\*<|MERGE_RESOLUTION|>--- conflicted
+++ resolved
@@ -1,6 +1,9 @@
 # AppVeyor.com is a Continuous Integration service to build and run tests under
 # Windows
 # https://ci.appveyor.com/project/fabianp/lightning-bpc6r
+
+init:
+  - ps: iex ((new-object net.webclient).DownloadString('https://raw.githubusercontent.com/appveyor/ci/master/scripts/enable-rdp.ps1'))
 
 image: Visual Studio 2019
 
@@ -52,13 +55,8 @@
   - "python -c \"import struct; print(struct.calcsize('P') * 8)\""
   - "python -m pip --version"
 
-<<<<<<< HEAD
-  - "%CMD_IN_ENV% pip install --timeout=60 numpy scipy cython pytest scikit-learn wheel six joblib"
-  - "%CMD_IN_ENV% python setup.py bdist_wheel bdist_wininst"
-=======
-  - "python -m pip install --timeout=60 numpy scipy cython nose scikit-learn wheel six joblib"
+  - "python -m pip install --timeout=60 numpy scipy cython pytest scikit-learn wheel six joblib"
   - "python setup.py bdist_wheel bdist_wininst"
->>>>>>> 1329a57b
 
   - ps: "ls dist"
   # Install the generated wheel package to test it
@@ -67,6 +65,9 @@
 test_script:
   - "python -m pytest -v --pyargs lightning"
 
+on_finish:
+  - ps: $blockRdp = $true; iex ((new-object net.webclient).DownloadString('https://raw.githubusercontent.com/appveyor/ci/master/scripts/enable-rdp.ps1'))
+
 artifacts:
   # Archive the generated wheel package in the ci.appveyor.com build report.
   - path: dist\*
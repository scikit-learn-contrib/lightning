--- conflicted
+++ resolved
@@ -1,10 +1,5 @@
 include MANIFEST.in
 include README.rst
 include Makefile
-<<<<<<< HEAD
-include README.rst
-recursive-include lightning *.c *.h *.pyx *.pxd
-=======
 include requirements*.txt
-recursive-include lightning *.c *.h *.cpp *.pyx *.pxd
->>>>>>> 16d0ed00
+recursive-include lightning *.c *.h *.pyx *.pxd
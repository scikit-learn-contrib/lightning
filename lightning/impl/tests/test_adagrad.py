--- conflicted
+++ resolved
@@ -41,11 +41,7 @@
     clf = AdaGradClassifier(alpha=1e-2, n_iter=100, loss="hinge", random_state=0)
     clf.fit(X, y)
     assert not hasattr(clf, "predict_proba")
-<<<<<<< HEAD
-    np.testing.assert_almost_equal(clf.score(X, y), 0.960, 3)
-=======
-    assert_almost_equal(clf.score(X, y), 0.940, 3)
->>>>>>> c4b315dd
+    np.testing.assert_almost_equal(clf.score(X, y), 0.940, 3)
 
 
 def test_adagrad_classes_binary():

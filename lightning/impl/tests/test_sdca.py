--- conflicted
+++ resolved
@@ -25,11 +25,7 @@
     clf = SDCAClassifier(alpha=1e-2, max_iter=100, loss="hinge",
                               random_state=0)
     clf.fit(X, y)
-<<<<<<< HEAD
-    np.testing.assert_almost_equal(clf.score(X, y), 0.947, 3)
-=======
-    assert_almost_equal(clf.score(X, y), 0.933, 3)
->>>>>>> c4b315dd
+    np.testing.assert_almost_equal(clf.score(X, y), 0.933, 3)
 
 
 def test_sdca_squared():

--- conflicted
+++ resolved
@@ -402,7 +402,6 @@
         assert_equal(clf_sparse.score(X, y), clf_dense.score(X, y))
 
 
-<<<<<<< HEAD
 def test_sag_sample_weights():
     clf1 = SAGAClassifier(loss='log', max_iter=5, verbose=0, random_state=0)
     clf2 = SAGAClassifier(loss='log', max_iter=5, verbose=0, random_state=0)
@@ -418,7 +417,8 @@
     sample_weights = [1] * y.size
     clf2.fit(X, y, sample_weight=sample_weights)
     np.testing.assert_array_equal(clf1.coef_.ravel(), clf2.coef_.ravel())
-=======
+
+
 def test_sag_adaptive():
     """Check that the adaptive step size strategy yields the same
     solution as the non-adaptive"""
@@ -445,5 +445,4 @@
 
 if __name__ == '__main__':
     import nose
-    nose.run()
->>>>>>> 97231bb2
+    nose.run()
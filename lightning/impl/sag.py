# Author: Mathieu Blondel
#         Arnaud Rachez
#         Fabian Pedregosa
# License: BSD

import numpy as np

from sklearn.utils.extmath import row_norms
from sklearn.externals.six.moves import xrange

from .base import BaseClassifier, BaseRegressor
from .dataset_fast import get_dataset
from .sag_fast import _sag_fit

from .sgd_fast import ModifiedHuber
from .sgd_fast import SmoothHinge
from .sgd_fast import SquaredHinge
from .sgd_fast import Log
from .sgd_fast import SquaredLoss
from .sag_fast import L1Penalty


def get_auto_step_size(X, alpha, loss, gamma=None, sample_weight=None):
    """Compute automatic step size for SAG solver
    Stepsize computed using the following objective:
        minimize_w  1 / n_samples * \sum_i loss(w^T x_i, y_i)
                    + alpha * 0.5 * ||w||^2_2
    Parameters
    ----------
    X : ndarray
        Array of samples x_i.
    alpha : float
        Constant that multiplies the l2 penalty term.
    loss : string, in {"log", "squared"}
        The loss function used in SAG solver.

    Returns
    -------
    step_size : float
        Step size used in SAG/SAGA solver.
    """
<<<<<<< HEAD
    if sample_weight is None:
        weighted_norms = row_norms(X, squared=True)
    else:
        weighted_norms = sample_weight * row_norms(X, squared=True)
    L = np.max(weighted_norms)
    n_samples = X.shape[0]
=======
    L = get_max_squared_sum(X)
>>>>>>> 97231bb2

    if loss == 'log':
        # inverse Lipschitz constant for log loss
        lipschitz_constant = 0.25 * L + alpha
    elif loss == 'squared':
        lipschitz_constant = L + alpha
    elif loss == 'modified_huber':
        lipschitz_constant = 2 * L + alpha
    elif loss == 'smooth_hinge':
        lipschitz_constant = L + gamma + alpha
    elif loss == 'squared_hinge':
        lipschitz_constant = 2 * L + alpha
    else:
        raise ValueError("`auto` stepsize is only available for `squared` or "
                         "`log` losses (got `%s` loss). Please specify a "
                         "stepsize." % loss)
    return 1.0 / lipschitz_constant


class _BaseSAG(object):

    def _get_loss(self):
        losses = {
            "modified_huber": ModifiedHuber(),
            "smooth_hinge": SmoothHinge(self.gamma),
            "squared_hinge": SquaredHinge(1.0),
            "log": Log(),
            "squared": SquaredLoss(),
        }
        return losses[self.loss]

    def _get_penalty(self):
        if isinstance(self.penalty, str):
            # l2 penalty is governed by the alpha keyword in `_sag_fit`.
            # beta governs the strength of the penalties below.
            penalties = {
                "l1": L1Penalty(),
            }
            return penalties[self.penalty]
        else:
            return self.penalty

    def _finalize_coef(self):
        self.coef_ *= self.coef_scale_
        self.coef_scale_.fill(1.0)

    def _fit(self, X, Y, sample_weight):
        n_samples, n_features = X.shape
        rng = self._get_random_state()
        adaptive_step_size = False

<<<<<<< HEAD
        if sample_weight is None:
            sample_weight = np.ones(n_samples, dtype=np.float64)
        else:
            sample_weight = np.asarray(sample_weight, dtype=np.float64)

        if self.eta is None or self.eta == 'auto':
            self.eta = get_auto_step_size(
                    X, self.alpha, self.loss,
                    self.gamma, sample_weight=sample_weight)
=======
        if self.eta is None or self.eta in ('auto', 'line-search'):
            step_size = get_auto_step_size(
                    X, self.alpha, self.loss, self.gamma)
>>>>>>> 97231bb2
            if self.verbose > 0:
                print("Auto stepsize: %s" % self.eta)
            if self.eta == 'line-search':
                self.eta = step_size
                adaptive_step_size = True
            else:
                self.eta = step_size

        loss = self._get_loss()
        penalty = self._get_penalty()
        n_vectors = Y.shape[1]
        n_inner = int(self.n_inner * n_samples)
        ds = get_dataset(X, order="c")

        self.coef_ = np.zeros((n_vectors, n_features), dtype=np.float64)
        self.coef_scale_ = np.ones(n_vectors, dtype=np.float64)
        grad = np.zeros((n_vectors, n_samples), dtype=np.float64)

        for i in xrange(n_vectors):
            y = Y[:, i]

            _sag_fit(self, ds, y, self.coef_[i], self.coef_scale_[i:], grad[i],
                     sample_weight, self.eta, self.alpha, self.beta, loss, penalty,
                     self.max_iter, n_inner, self.tol, self.verbose,
                     self.callback, rng, self.is_saga, adaptive_step_size)

        return self


class SAGClassifier(BaseClassifier, _BaseSAG):
    """
    Estimator for learning linear classifiers by SAG.

    Solves the following objective:

        minimize_w  1 / n_samples * \sum_i loss(w^T x_i, y_i)
                    + alpha * 0.5 * ||w||^2_2

    Parameters
    ----------
    eta : float or {'auto', 'line-search'}, defaults to 'auto'
        step size for the gradient updates. If set to 'auto',
        this will calculate a step size based on the input data.
        If set to 'line-search', it will perform a line-search
        to find the step size based for the current iteration.
    alpha : float
        amount of squared L2 regularization
    beta : float
        amount of regularization for the penalty term
    loss : string
        loss to use in the objective function. Can be one of
        "smooth_hinge", "squared_hinge" or "log" (for logistic loss).
    gamma : float
        gamma parameter in the "smooth_hinge" loss (not used for other
        loss functions)
    max_iter : int
        maximum number of outer iterations (also known as epochs).
    tol : float
        stopping criterion tolerance.
    verbose : int
        verbosity level. Set positive to print progress information.
    callback : callable or None
        if given, callback(self) will be called on each outer iteration
        (epoch).
    random_state: int or RandomState
        Pseudo-random number generator state used for random sampling.
    """

    def __init__(self, eta='auto', alpha=1.0, beta=0.0, loss="smooth_hinge",
                 penalty=None, gamma=1.0, max_iter=10, n_inner=1.0, tol=1e-3,
                 verbose=0, callback=None, random_state=None):
        self.eta = eta
        self.alpha = alpha
        self.beta = beta
        self.loss = loss
        self.penalty = penalty
        self.gamma = gamma
        self.max_iter = max_iter
        self.n_inner = n_inner
        self.tol = tol
        self.verbose = verbose
        self.callback = callback
        self.random_state = random_state
        self.is_saga = False

    def fit(self, X, y, sample_weight=None):
        if not self.is_saga and self.penalty is not None:
            raise ValueError('Penalties in SAGClassifier. Please use '
                             'SAGAClassifier instead.'
                             '.')
        self._set_label_transformers(y, neg_label=-1)[0]
        y_binary = self.label_binarizer_.transform(y).astype(np.float64)
        return self._fit(X, y_binary, sample_weight)


class SAGAClassifier(SAGClassifier):
    """
    Estimator for learning linear classifiers by SAGA.

    Solves the following objective:

        minimize_w  1 / n_samples * \sum_i loss(w^T x_i, y_i)
                    + alpha * 0.5 * ||w||^2_2 + beta * penalty(w)

    Parameters
    ----------
    eta : float or {'auto', 'line-search'}, defaults to 'auto'
        step size for the gradient updates. If set to 'auto',
        this will calculate a step size based on the input data.
        If set to 'line-search', it will perform a line-search
        to find the step size based for the current iteration.
    alpha : float
        amount of squared L2 regularization
    beta : float
        amount of regularization for the penalty term
    loss : string
        loss to use in the objective function. Can be one of
        "smooth_hinge", "squared_hinge" or "log" (for logistic loss).
    penalty : string or Penalty object
        penalty term to use in the objective function. Can be "l1"
        or a custom Penalty object (object defined in
        lightning/impl/sag_fast.pxd)
    gamma : float
        gamma parameter in the "smooth_hinge" loss (not used for other
        loss functions)
    max_iter : int
        maximum number of outer iterations (also known as epochs).
    tol : float
        stopping criterion tolerance.
    verbose : int
        verbosity level. Set positive to print progress information.
    callback : callable or None
        if given, callback(self) will be called on each outer iteration
        (epoch).
    random_state: int or RandomState
        Pseudo-random number generator state used for random sampling.
    """

    def __init__(self, eta='auto', alpha=1.0, beta=0.0, loss="smooth_hinge",
                 penalty=None, gamma=1.0,  max_iter=10, n_inner=1.0,
                 tol=1e-3, verbose=0, callback=None, random_state=None):
            super(SAGAClassifier, self).__init__(
                eta=eta, alpha=alpha, beta=beta, loss=loss, penalty=penalty,
                gamma=gamma, max_iter=max_iter, n_inner=n_inner, tol=tol,
                verbose=verbose, callback=callback, random_state=random_state)
            self.is_saga = True


class SAGRegressor(BaseRegressor, _BaseSAG):
    """
    Estimator for learning linear regressors by SAG.

    Solves the following objective:

        minimize_w  1 / n_samples * \sum_i loss(w^T x_i, y_i)
                    + alpha * 0.5 * ||w||^2_2

    Parameters
    ----------
    eta : float or {'auto', 'line-search'}, defaults to 'auto'
        step size for the gradient updates. If set to 'auto',
        this will calculate a step size based on the input data.
        If set to 'line-search', it will perform a line-search
        to find the step size based for the current iteration.
    alpha : float
        amount of squared L2 regularization.
    beta : float
        amount of regularization for the penalty term.
    loss : string
        loss to use in the objective function. Can be "modified_huber" or
        "squared".
    max_iter : int
        maximum number of outer iterations (also known as epochs).
    tol : float
        stopping criterion tolerance.
    verbose : int
        verbosity level. Set positive to print progress information.
    callback : callable or None
        if given, callback(self) will be called on each outer iteration
        (epoch).
    random_state: int or RandomState
        Pseudo-random number generator state used for random sampling.
    """

    def __init__(self, eta='auto', alpha=1.0, beta=0.0, loss="smooth_hinge",
                 penalty=None, gamma=1.0, max_iter=10, n_inner=1.0, tol=1e-3,
                 verbose=0, callback=None, random_state=None):
        self.eta = eta
        self.alpha = alpha
        self.beta = beta
        self.loss = loss
        self.penalty = penalty
        self.gamma = gamma
        self.max_iter = max_iter
        self.n_inner = n_inner
        self.tol = tol
        self.verbose = verbose
        self.callback = callback
        self.random_state = random_state
        self.is_saga = False

    def fit(self, X, y, sample_weight=None):
        if not self.is_saga and self.penalty is not None:
            raise ValueError('Penalties are not supported in SAGRegressor. '
                             'Please use SAGARegressor instead.')
        self.outputs_2d_ = len(y.shape) > 1
        Y = y.reshape(-1, 1) if not self.outputs_2d_ else y
        Y = Y.astype(np.float64)
        return self._fit(X, Y, sample_weight=sample_weight)


class SAGARegressor(SAGRegressor):
    """
    Estimator for learning linear regressors by SAG.

    Solves the following objective:

        minimize_w  1 / n_samples * \sum_i loss(w^T x_i, y_i)
                    + alpha * 0.5 * ||w||^2_2 + beta * penalty(w)

    Parameters
    ----------
    eta : float or {'auto', 'line-search'}, defaults to 'auto'
        step size for the gradient updates. If set to 'auto',
        this will calculate a step size based on the input data.
        If set to 'line-search', it will perform a line-search
        to find the step size based for the current iteration.
    alpha : float
        amount of squared L2 regularization
    beta : float
        amount of regularization for the penalty term
    loss : string
        loss to use in the objective function. Can be "modified_huber" or
        "squared".
    penalty : string or Penalty object
        penalty term to use in the objective function. Can be "l1"
        or a custom Penalty object (object defined in
        lightning/impl/sag_fast.pxd)
    max_iter : int
        maximum number of outer iterations (also known as epochs).
    tol : float
        stopping criterion tolerance.
    verbose : int
        verbosity level. Set positive to print progress information.
    callback : callable or None
        if given, callback(self) will be called on each outer iteration
        (epoch).
    random_state: int or RandomState
        Pseudo-random number generator state used for random sampling.
    """

    def __init__(self, eta='auto', alpha=1.0, beta=0.0, loss="smooth_hinge",
                 penalty="l1", max_iter=10, n_inner=1.0, tol=1e-3,
                 verbose=0, callback=None, random_state=None):
            super(SAGARegressor, self).__init__(
                eta=eta, alpha=alpha, beta=beta, loss=loss, penalty=penalty,
                gamma=1.0, max_iter=max_iter, n_inner=n_inner, tol=tol,
                verbose=verbose, callback=callback, random_state=random_state)
            self.is_saga = True<|MERGE_RESOLUTION|>--- conflicted
+++ resolved
@@ -39,16 +39,12 @@
     step_size : float
         Step size used in SAG/SAGA solver.
     """
-<<<<<<< HEAD
     if sample_weight is None:
         weighted_norms = row_norms(X, squared=True)
     else:
         weighted_norms = sample_weight * row_norms(X, squared=True)
     L = np.max(weighted_norms)
     n_samples = X.shape[0]
-=======
-    L = get_max_squared_sum(X)
->>>>>>> 97231bb2
 
     if loss == 'log':
         # inverse Lipschitz constant for log loss
@@ -100,21 +96,14 @@
         rng = self._get_random_state()
         adaptive_step_size = False
 
-<<<<<<< HEAD
         if sample_weight is None:
             sample_weight = np.ones(n_samples, dtype=np.float64)
         else:
             sample_weight = np.asarray(sample_weight, dtype=np.float64)
 
-        if self.eta is None or self.eta == 'auto':
-            self.eta = get_auto_step_size(
-                    X, self.alpha, self.loss,
-                    self.gamma, sample_weight=sample_weight)
-=======
         if self.eta is None or self.eta in ('auto', 'line-search'):
             step_size = get_auto_step_size(
-                    X, self.alpha, self.loss, self.gamma)
->>>>>>> 97231bb2
+                    X, self.alpha, self.loss, self.gamma, sample_weight=sample_weight)
             if self.verbose > 0:
                 print("Auto stepsize: %s" % self.eta)
             if self.eta == 'line-search':
